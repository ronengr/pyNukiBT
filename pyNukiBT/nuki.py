--- conflicted
+++ resolved
@@ -255,7 +255,10 @@
         if ble_device:
             self._client = BleakClient(ble_device, timeout=self.connection_timeout)
         else:
-            self._client = BleakClient(self._address, timeout=self.connection_timeout)
+            self._client = BleakClient(
+                BLEDevice(address=self._address, details=None, name=self._name, rssi=self.rssi),
+                timeout=self.connection_timeout
+            )
 
     async def _notification_handler(self, sender: BleakGATTCharacteristic, data):
         logger.debug(f"Notification handler: {sender}, data: {data}")
@@ -373,14 +376,7 @@
     async def connect(self):
         async with self._connect_lock:
             if not self._client:
-<<<<<<< HEAD
-                self._client = BleakClient(
-                    BLEDevice(address=self._address, details=None, name=self._name, rssi=self.rssi),
-                    timeout=self.connection_timeout
-                )
-=======
                 self.set_ble_device()
->>>>>>> 4a3c8689
             if self._client.is_connected:
                 logger.info("Connected")
                 return
